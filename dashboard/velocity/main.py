import os
import glob
import json

import torch
import numpy as np
import pandas as pd
import fortepyan as ff
<<<<<<< HEAD
=======

>>>>>>> 129fd822
import streamlit as st
from fortepyan import MidiPiece
from omegaconf import OmegaConf, DictConfig
from streamlit_pianoroll import from_fortepyan
from transformers import T5Config, T5ForConditionalGeneration

from utils import vocab_size
from data.midiencoder import VelocityEncoder
<<<<<<< HEAD
from data.maskedmidiencoder import MaskedMidiEncoder
=======
from data.multitokencoder import MultiVelocityEncoder
>>>>>>> 129fd822
from data.dataset import MyTokenizedMidiDataset, load_cache_dataset
from data.multitokencoder import MultiMidiEncoder, MultiVelocityEncoder

# Set the layout of the Streamlit page
st.set_page_config(layout="wide", page_title="Velocity Transformer", page_icon=":musical_keyboard")

with st.sidebar:
    devices = ["cpu"] + [f"cuda:{it}" for it in range(torch.cuda.device_count())]
    DEVICE = st.selectbox(label="Processing device", options=devices)


@torch.no_grad()
def main():
    with st.sidebar:
        dashboards = [
            "Sequence predictions",
        ]
        mode = st.selectbox(label="Display", options=dashboards)

    with st.sidebar:
        # Show available checkpoints
        options = glob.glob("checkpoints/velocity/*.pt")
        options.sort(reverse=True)
        checkpoint_path = st.selectbox(label="model", options=options)
        st.markdown("Selected checkpoint:")
        st.markdown(checkpoint_path)

    # Load:
    checkpoint = torch.load(checkpoint_path, map_location=DEVICE)

    # - original config
    train_cfg = OmegaConf.create(checkpoint["cfg"])
    train_cfg.device = DEVICE

    # - - for dataset
    dataset_params = OmegaConf.to_container(train_cfg.dataset)
    st.markdown("Dataset config:")
    st.json(dataset_params, expanded=True)

    # Folder to render audio and video
    model_dir = f"tmp/dashboard/{train_cfg.run_name}"

    if not os.path.exists(model_dir):
        os.mkdir(model_dir)

    if mode == "Sequence predictions":
        model_predictions_review(
            checkpoint=checkpoint,
            train_cfg=train_cfg,
        )


def model_predictions_review(
    checkpoint: dict,
    train_cfg: DictConfig,
):
    # load checkpoint, force dashboard device
    dataset_cfg = train_cfg.dataset
    dataset_name = st.text_input(label="dataset", value=train_cfg.dataset_name)
    split = st.text_input(label="split", value="test")

    random_seed = st.selectbox(label="random seed", options=range(20))

    # load translation dataset and create MyTokenizedMidiDataset
    val_translation_dataset = load_cache_dataset(
        dataset_cfg=dataset_cfg,
        dataset_name=dataset_name,
        split=split,
    )

    if "finetune" in train_cfg.train and train_cfg.train.finetune:
        tokenizer = MultiMidiEncoder(
            quantization_cfg=train_cfg.dataset.quantization,
            time_quantization_method=train_cfg.time_quantization_method,
        )
        pretraining_tokenizer = MaskedMidiEncoder(
            base_encoder=tokenizer,
        )
        # use the same token ids as used during pre-training
        tokenizer.vocab = pretraining_tokenizer.vocab
        tokenizer.token_to_id = pretraining_tokenizer.token_to_id
        tokenizer.specials = pretraining_tokenizer.specials
    elif train_cfg.tokens_per_note == "multiple":
        tokenizer = MultiVelocityEncoder(
            quantization_cfg=train_cfg.dataset.quantization,
            time_quantization_method=train_cfg.time_quantization_method,
        )
    else:
        tokenizer = VelocityEncoder(
            quantization_cfg=train_cfg.dataset.quantization,
            time_quantization_method=train_cfg.time_quantization_method,
        )

    dataset = MyTokenizedMidiDataset(
        dataset=val_translation_dataset,
        dataset_cfg=train_cfg.dataset,
        encoder=tokenizer,
    )
    start_token_id: int = dataset.encoder.token_to_id["<CLS>"]
    pad_token_id: int = dataset.encoder.token_to_id["<PAD>"]
    config = T5Config(
        vocab_size=vocab_size(train_cfg),
        decoder_start_token_id=start_token_id,
        pad_token_id=pad_token_id,
        eos_token_id=pad_token_id,
        use_cache=False,
        d_model=train_cfg.model.d_model,
        d_kv=train_cfg.model.d_kv,
        d_ff=train_cfg.model.d_ff,
        num_layers=train_cfg.model.num_layers,
        num_heads=train_cfg.model.num_heads,
    )

    model = T5ForConditionalGeneration(config)
    model.load_state_dict(checkpoint["model_state_dict"])
    model.eval().to(DEVICE)

    n_parameters: float = sum(p.numel() for p in model.parameters()) / 1e6
    st.markdown(f"Model parameters: {n_parameters:.3f}M")

    start_token_id: int = dataset.encoder.token_to_id["<CLS>"]
    pad_token_id: int = dataset.encoder.token_to_id["<PAD>"]
    config = T5Config(
        vocab_size=vocab_size(train_cfg),
        decoder_start_token_id=start_token_id,
        pad_token_id=pad_token_id,
        eos_token_id=pad_token_id,
        use_cache=False,
        d_model=train_cfg.model.d_model,
        d_kv=train_cfg.model.d_kv,
        d_ff=train_cfg.model.d_ff,
        num_layers=train_cfg.model.num_layers,
        num_heads=train_cfg.model.num_heads,
    )

    model = T5ForConditionalGeneration(config)
    model.load_state_dict(checkpoint["model_state_dict"])
    model.eval().to(DEVICE)

    n_parameters = sum(p.numel() for p in model.parameters()) / 1e6
    st.markdown(f"Model parameters: {n_parameters:.3f}M")

    n_samples = 5
    np.random.seed(random_seed)
    idxs = np.random.randint(len(dataset), size=n_samples)

    cols = st.columns(2)
    with cols[0]:
        st.markdown("### Unchanged")
    with cols[1]:
        st.markdown("### Predicted")

    # predict velocities and get src, tgt and model output
    print("Making predictions ...")
    for record_id in idxs:
        # Numpy to int :(
        record = dataset.get_complete_record(int(record_id))
        record_source = json.loads(record["source"])
        src_token_ids = record["source_token_ids"]

        if train_cfg.tokens_per_note == "multiple":
            max_length = len(src_token_ids) // 3 + 1
        else:
            max_length = len(src_token_ids)
        generated_velocity = model.generate(src_token_ids.unsqueeze(0), max_length=max_length)
        generated_velocity = generated_velocity.squeeze(0)
        generated_velocity = tokenizer.decode_tgt(generated_velocity)

        # TODO start here
        # Reconstruct the sequence as recorded
        midi_columns = ["pitch", "start", "end", "duration", "velocity"]
        true_notes = pd.DataFrame({c: record[c] for c in midi_columns})
        true_piece = MidiPiece(df=true_notes, source=record_source)
        true_piece.time_shift(-true_piece.df.start.min())

        pred_piece_df = true_piece.df.copy()

        # change untokenized velocities to model predictions
        pred_piece_df["velocity"] = generated_velocity
        pred_piece_df["velocity"] = pred_piece_df["velocity"].fillna(0)

        # create quantized piece with predicted velocities
        pred_piece = MidiPiece(pred_piece_df)

        pred_piece.source = true_piece.source.copy()

        # create a dashboard
        st.json(record_source, expanded=False)
        cols = st.columns(2)
        with cols[0]:
            # Unchanged
            fig = ff.view.draw_pianoroll_with_velocities(true_piece)
            st.pyplot(fig)
            from_fortepyan(true_piece)

        with cols[1]:
            # Predicted
            fig = ff.view.draw_pianoroll_with_velocities(pred_piece)
            st.pyplot(fig)
            from_fortepyan(pred_piece)


if __name__ == "__main__":
    main()<|MERGE_RESOLUTION|>--- conflicted
+++ resolved
@@ -6,10 +6,7 @@
 import numpy as np
 import pandas as pd
 import fortepyan as ff
-<<<<<<< HEAD
-=======
-
->>>>>>> 129fd822
+
 import streamlit as st
 from fortepyan import MidiPiece
 from omegaconf import OmegaConf, DictConfig
@@ -18,11 +15,7 @@
 
 from utils import vocab_size
 from data.midiencoder import VelocityEncoder
-<<<<<<< HEAD
 from data.maskedmidiencoder import MaskedMidiEncoder
-=======
-from data.multitokencoder import MultiVelocityEncoder
->>>>>>> 129fd822
 from data.dataset import MyTokenizedMidiDataset, load_cache_dataset
 from data.multitokencoder import MultiMidiEncoder, MultiVelocityEncoder
 
